{
  "name": "@expo/webpack-config",
  "version": "0.7.5-alpha.0",
  "description": "The default Webpack configuration used to build Expo apps targeting the web.",
  "main": "webpack.config.js",
  "repository": {
    "type": "git",
    "url": "https://github.com/expo/expo-cli.git",
    "directory": "packages/webpack-config"
  },
  "scripts": {
<<<<<<< HEAD
    "test": "npm run test:unit",
=======
    "lint": "eslint .",
    "watch": "tsc --watch",
    "build": "tsc",
    "prepare": "yarn build",
    "test": "npm run test:unit; npm run test:e2e",
>>>>>>> 7c2377d3
    "test:unit": "jest --config jest/unit-test-config.json --rootDir .",
    "test:e2e:start": "EXPO_E2E_COMMAND='start' jest --config jest/e2e-test-config.json --rootDir .",
    "test:e2e:build": "EXPO_E2E_COMMAND='build' jest --config jest/e2e-test-config.json --rootDir .",
    "test:e2e:startNextJs": "EXPO_E2E_COMMAND='startNextJs' jest --config jest/e2e-test-config.json --rootDir .",
    "test:e2e:buildNextJs": "EXPO_E2E_COMMAND='buildNextJs' jest --config jest/e2e-test-config.json --rootDir .",
    "test:e2e:setup": "cd tests/basic && yarn && cd ../nextjs && yarn",
    "test:e2e": "npm run test:e2e:setup && (npm run test:e2e:start; npm run test:e2e:build; npm run test:e2e:startNextJs; npm run test:e2e:buildNextJs)"
  },
  "license": "MIT",
  "engines": {
    "node": ">=8.10"
  },
  "bugs": {
    "url": "https://github.com/expo/expo-cli/issues"
  },
  "dependencies": {
    "@babel/core": "^7.0.0",
    "@babel/polyfill": "^7.2.5",
    "@babel/runtime": "^7.3.4",
    "@expo/config": "^2.1.5-alpha.0",
    "@expo/webpack-pwa-manifest-plugin": "^1.2.5-alpha.0",
    "babel-loader": "^8.0.5",
    "brotli-webpack-plugin": "^1.1.0",
    "case-sensitive-paths-webpack-plugin": "^2.2.0",
    "chalk": "^2.4.2",
    "clean-webpack-plugin": "^1.0.1",
    "compression-webpack-plugin": "^2.0.0",
    "copy-webpack-plugin": "5.0.0",
    "css-loader": "^2.1.1",
    "deep-diff": "^1.0.2",
    "file-loader": "^3.0.1",
    "find-yarn-workspace-root": "^1.2.1",
    "getenv": "^0.7.0",
    "html-loader": "^0.5.5",
    "html-webpack-plugin": "4.0.0-alpha.2",
    "is-wsl": "^2.0.0",
    "mini-css-extract-plugin": "^0.5.0",
    "optimize-css-assets-webpack-plugin": "^5.0.1",
    "pnp-webpack-plugin": "^1.2.1",
    "postcss-safe-parser": "^4.0.1",
    "prettier": "^1.16.4",
    "progress-bar-webpack-plugin": "^1.12.1",
    "react-dev-utils": "9.0.3",
    "style-loader": "^0.23.1",
    "terser-webpack-plugin": "^1.2.3",
    "url-loader": "^1.1.2",
    "webpack": "4.29.6",
    "webpack-bundle-analyzer": "^3.0.4",
    "webpack-deep-scope-plugin": "1.6.0",
    "webpack-manifest-plugin": "^2.0.4",
    "webpack-merge": "^4.2.1",
    "workbox-webpack-plugin": "^3.6.3"
  },
  "devDependencies": {
    "@babel/core": "^7.4.5",
    "@babel/preset-flow": "^7.0.0",
<<<<<<< HEAD
    "@expo/babel-preset-cli": "^0.2.0",
    "jest": "^24.9.0",
=======
    "@expo/babel-preset-cli": "^0.2.1-alpha.0",
    "@types/copy-webpack-plugin": "^5.0.0",
    "@types/deep-diff": "^1.0.0",
    "@types/html-webpack-plugin": "^3.2.0",
    "@types/node": "^12.0.12",
    "@types/optimize-css-assets-webpack-plugin": "^5.0.0",
    "@types/react-dev-utils": "^9.0.1",
    "@types/terser-webpack-plugin": "^1.2.1",
    "@types/webpack": "^4.32.1",
    "@types/webpack-bundle-analyzer": "^2.13.2",
    "@types/webpack-dev-server": "^3.1.7",
    "@types/webpack-manifest-plugin": "^2.0.0",
    "@types/webpack-merge": "^4.1.5",
    "@types/workbox-webpack-plugin": "^4.1.0",
>>>>>>> 7c2377d3
    "jest-puppeteer": "^4.3.0",
    "puppeteer": "^1.19.0",
    "serve": "^11.1.0",
    "typescript": "3.4.5"
  },
  "gitHead": "613642fe06827cc231405784b099cf71c29072df",
  "browserslist": {
    "production": [
      ">0.2%",
      "not dead",
      "not op_mini all"
    ],
    "development": [
      "last 1 chrome version",
      "last 1 firefox version",
      "last 1 safari version"
    ]
  }
}<|MERGE_RESOLUTION|>--- conflicted
+++ resolved
@@ -9,15 +9,11 @@
     "directory": "packages/webpack-config"
   },
   "scripts": {
-<<<<<<< HEAD
-    "test": "npm run test:unit",
-=======
     "lint": "eslint .",
     "watch": "tsc --watch",
     "build": "tsc",
     "prepare": "yarn build",
-    "test": "npm run test:unit; npm run test:e2e",
->>>>>>> 7c2377d3
+    "test": "npm run test:unit",
     "test:unit": "jest --config jest/unit-test-config.json --rootDir .",
     "test:e2e:start": "EXPO_E2E_COMMAND='start' jest --config jest/e2e-test-config.json --rootDir .",
     "test:e2e:build": "EXPO_E2E_COMMAND='build' jest --config jest/e2e-test-config.json --rootDir .",
@@ -74,10 +70,6 @@
   "devDependencies": {
     "@babel/core": "^7.4.5",
     "@babel/preset-flow": "^7.0.0",
-<<<<<<< HEAD
-    "@expo/babel-preset-cli": "^0.2.0",
-    "jest": "^24.9.0",
-=======
     "@expo/babel-preset-cli": "^0.2.1-alpha.0",
     "@types/copy-webpack-plugin": "^5.0.0",
     "@types/deep-diff": "^1.0.0",
@@ -92,7 +84,7 @@
     "@types/webpack-manifest-plugin": "^2.0.0",
     "@types/webpack-merge": "^4.1.5",
     "@types/workbox-webpack-plugin": "^4.1.0",
->>>>>>> 7c2377d3
+    "jest": "^24.9.0",
     "jest-puppeteer": "^4.3.0",
     "puppeteer": "^1.19.0",
     "serve": "^11.1.0",
